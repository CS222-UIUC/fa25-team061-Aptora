--- conflicted
+++ resolved
@@ -2,11 +2,7 @@
 from fastapi.middleware.cors import CORSMiddleware
 from .config import settings
 from .database import engine, Base
-<<<<<<< HEAD
-from .routers import courses, assignments, availability, schedules, course_catalog, admin, progress
-=======
 from .routers import courses, assignments, availability, schedules, course_catalog, admin, progress, notifications
->>>>>>> 64317aba
 from .auth import auth_router
 from .scheduler import scheduler
 
